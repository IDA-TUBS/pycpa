"""
| Copyright (C) 2011-2017 Jonas Diemer, Philip Axer, Johannes Schlatow
| TU Braunschweig, Germany
| All rights reserved.
| See LICENSE file for copyright and license details.

:Authors:
         - Jonas Diemer
         - Philip Axer
         - Johannes Schlatow
"""


<<<<<<< HEAD
__author__ = "Jonas Diemer, Philip Axer"
=======
__author__ = "Jonas Diemer, Philip Axer, Daniel Thiele, Johannes Schlatow"
>>>>>>> f85023a7
__copyright__ = "Copyright (C) 2010-2017, TU Braunschweig, Germany. All rights reserved."

__license__ = "MIT"
__license_text__ = __copyright__ + """

Permission is hereby granted, free of charge, to any person obtaining a copy
of this software and associated documentation files (the "Software"), to deal
in the Software without restriction, including without limitation the rights
to use, copy, modify, merge, publish, distribute, sublicense, and/or sell
copies of the Software, and to permit persons to whom the Software is
furnished to do so, subject to the following conditions:

The above copyright notice and this permission notice shall be included in
all copies or substantial portions of the Software.

THE SOFTWARE IS PROVIDED "AS IS", WITHOUT WARRANTY OF ANY KIND, EXPRESS OR
IMPLIED, INCLUDING BUT NOT LIMITED TO THE WARRANTIES OF MERCHANTABILITY,
FITNESS FOR A PARTICULAR PURPOSE AND NONINFRINGEMENT. IN NO EVENT SHALL THE
AUTHORS OR COPYRIGHT HOLDERS BE LIABLE FOR ANY CLAIM, DAMAGES OR OTHER
LIABILITY, WHETHER IN AN ACTION OF CONTRACT, TORT OR OTHERWISE, ARISING FROM,
OUT OF OR IN CONNECTION WITH THE SOFTWARE OR THE USE OR OTHER DEALINGS IN
THE SOFTWARE.
"""

__all__ = ["model", "analysis", "path_analysis", "options", "graph", "cparpc", 
           "schedulers", "util", "propagation", "junctions", "plot"]

__version__ = "1.1"<|MERGE_RESOLUTION|>--- conflicted
+++ resolved
@@ -11,11 +11,7 @@
 """
 
 
-<<<<<<< HEAD
-__author__ = "Jonas Diemer, Philip Axer"
-=======
 __author__ = "Jonas Diemer, Philip Axer, Daniel Thiele, Johannes Schlatow"
->>>>>>> f85023a7
 __copyright__ = "Copyright (C) 2010-2017, TU Braunschweig, Germany. All rights reserved."
 
 __license__ = "MIT"
@@ -43,4 +39,4 @@
 __all__ = ["model", "analysis", "path_analysis", "options", "graph", "cparpc", 
            "schedulers", "util", "propagation", "junctions", "plot"]
 
-__version__ = "1.1"+__version__ = 'devel'