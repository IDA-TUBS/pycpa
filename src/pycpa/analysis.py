--- conflicted
+++ resolved
@@ -61,7 +61,6 @@
         return task.resource.compute_wcrt(task,
                                           MAX_ITERATIONS=MAX_ITERATIONS)
 
-    print task.resource
     assert task.resource.multi_activation_stopping_condition is not None
 
     stop_condition = task.resource.multi_activation_stopping_condition
@@ -639,30 +638,19 @@
         all_dep_tasks[task] = _breadth_first_search(task, None, context.get_dependent_tasks)
         #print "got %d dependencies for task %s" % (len(all_dep_tasks[task]), task)
 
-<<<<<<< HEAD
-    context.analysisOrder = context.dependentTask.keys()
-    context.analysisOrder.sort(key=lambda x: len(all_dep_tasks[x]), reverse=True)
-=======
     #sort by name first (as secondary key in case the lengths are the same
     all_tasks_by_name = sorted(context.dependentTask.keys(), key = lambda x: x.name)
     context.analysisOrder = sorted(all_tasks_by_name, key = lambda x: len(all_dep_tasks[x]), reverse = True)
 
->>>>>>> 122be630
 
 
 def _init_analysis_order_simple(context):
     """ Init the analysis order using only the number of immediately dependent
      tasks as an indicator as to which task to analyze first
     """
-<<<<<<< HEAD
-    context.analysisOrder = context.dependentTask.keys()
-    context.analysisOrder.sort(key=lambda x: len(context.dependentTask[x]), reverse=True)
-=======
-
     #sort by name first (as secondary key in case the lengths are the same
     all_tasks_by_name = sorted(context.dependentTask.keys(), key = lambda x: x.name)
     context.analysisOrder = sorted(all_tasks_by_name, key = lambda x: len(context.dependentTask[x]), reverse = True)
->>>>>>> 122be630
 
 
 def get_next_tasks(task):
